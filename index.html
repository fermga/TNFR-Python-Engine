--- conflicted
+++ resolved
@@ -3,7 +3,6 @@
 <head>
   <meta charset="utf-8" />
   <meta name="viewport" content="width=device-width, initial-scale=1" />
-<<<<<<< HEAD
   <title>TNFR Python Engine · Teoría y Motor</title>
   <style>
     :root {
@@ -170,312 +169,6 @@
       font-size: 0.85rem;
       text-transform: uppercase;
       letter-spacing: 0.08em;
-=======
-  <title>TNFR Python Engine · Investigación y Simulación Científica</title>
-  <style>
-    :root {
-      color-scheme: light dark;
-      font-family: "Inter", "Segoe UI", system-ui, -apple-system, BlinkMacSystemFont, "Helvetica Neue", sans-serif;
-      --bg: #0c1021;
-      --bg-soft: rgba(17, 21, 42, 0.78);
-      --bg-card: rgba(21, 26, 52, 0.72);
-      --fg: #f3f5ff;
-      --muted: rgba(229, 233, 255, 0.72);
-      --accent: #66d9ef;
-      --accent-strong: #a29bfe;
-      --border: rgba(102, 217, 239, 0.22);
-      --shadow: 0 32px 64px rgba(4, 6, 14, 0.55);
-      --radius-lg: 32px;
-      --radius-md: 20px;
-      --radius-sm: 14px;
-    }
-    @media (prefers-color-scheme: light) {
-      :root {
-        --bg: #f5f8ff;
-        --bg-soft: rgba(255, 255, 255, 0.85);
-        --bg-card: rgba(255, 255, 255, 0.94);
-        --fg: #0c1431;
-        --muted: rgba(15, 22, 46, 0.68);
-        --accent: #2f5df6;
-        --accent-strong: #7a3fb8;
-        --border: rgba(22, 28, 58, 0.12);
-        --shadow: 0 24px 54px rgba(30, 45, 108, 0.22);
-      }
-    }
-
-    * {
-      box-sizing: border-box;
-    }
-
-    body {
-      margin: 0;
-      background: radial-gradient(circle at 5% -10%, rgba(102, 217, 239, 0.22), transparent 45%),
-        radial-gradient(circle at 95% 15%, rgba(162, 155, 254, 0.35), transparent 45%), var(--bg);
-      color: var(--fg);
-      line-height: 1.7;
-      min-height: 100vh;
-    }
-
-    header {
-      padding: 4.5rem 1.5rem 4rem;
-    }
-
-    .frame {
-      max-width: 1180px;
-      margin: 0 auto;
-    }
-
-    nav {
-      display: flex;
-      justify-content: space-between;
-      align-items: center;
-      margin-bottom: 3rem;
-      gap: 1.5rem;
-    }
-
-    .brand {
-      font-weight: 700;
-      font-size: 1.15rem;
-      letter-spacing: 0.12em;
-      text-transform: uppercase;
-      color: var(--accent);
-    }
-
-    .nav-links {
-      display: flex;
-      gap: 1.25rem;
-      flex-wrap: wrap;
-    }
-
-    .nav-links a {
-      color: var(--muted);
-      text-decoration: none;
-      font-size: 0.98rem;
-      font-weight: 500;
-      position: relative;
-    }
-
-    .nav-links a::after {
-      content: "";
-      position: absolute;
-      left: 0;
-      bottom: -0.25rem;
-      width: 100%;
-      height: 2px;
-      background: linear-gradient(90deg, var(--accent), var(--accent-strong));
-      transform: scaleX(0);
-      transform-origin: left;
-      transition: transform 220ms ease;
-      opacity: 0.8;
-    }
-
-    .nav-links a:hover::after,
-    .nav-links a:focus-visible::after {
-      transform: scaleX(1);
-    }
-
-    .hero {
-      display: grid;
-      gap: 2.5rem;
-      align-items: center;
-      grid-template-columns: repeat(auto-fit, minmax(280px, 1fr));
-      background: var(--bg-soft);
-      border-radius: var(--radius-lg);
-      border: 1px solid var(--border);
-      padding: clamp(2.5rem, 6vw, 4rem);
-      box-shadow: var(--shadow);
-      position: relative;
-      overflow: hidden;
-    }
-
-    .hero::before {
-      content: "";
-      position: absolute;
-      inset: 0;
-      background: radial-gradient(circle at 20% 20%, rgba(102, 217, 239, 0.22), transparent 45%),
-        radial-gradient(circle at 80% 30%, rgba(162, 155, 254, 0.28), transparent 45%);
-      mix-blend-mode: screen;
-      pointer-events: none;
-    }
-
-    .hero-content h1 {
-      margin: 0;
-      font-size: clamp(2.4rem, 5vw, 3.4rem);
-      letter-spacing: -0.01em;
-    }
-
-    .hero-content p {
-      margin-top: 1.2rem;
-      font-size: 1.08rem;
-      color: var(--muted);
-    }
-
-    .hero-actions {
-      margin-top: 2rem;
-      display: flex;
-      flex-wrap: wrap;
-      gap: 1rem;
-    }
-
-    .btn {
-      display: inline-flex;
-      align-items: center;
-      gap: 0.6rem;
-      padding: 0.75rem 1.35rem;
-      border-radius: 999px;
-      text-decoration: none;
-      font-weight: 600;
-      letter-spacing: 0.02em;
-      transition: transform 180ms ease, box-shadow 180ms ease, background 180ms ease;
-    }
-
-    .btn.primary {
-      background: linear-gradient(135deg, var(--accent), var(--accent-strong));
-      color: #061018;
-      box-shadow: 0 18px 36px rgba(102, 217, 239, 0.3);
-    }
-
-    .btn.secondary {
-      background: rgba(102, 217, 239, 0.08);
-      color: var(--accent);
-      border: 1px solid rgba(102, 217, 239, 0.35);
-    }
-
-    .btn:hover,
-    .btn:focus-visible {
-      transform: translateY(-2px);
-      box-shadow: 0 24px 44px rgba(102, 217, 239, 0.4);
-    }
-
-    .hero-visual {
-      text-align: center;
-      position: relative;
-    }
-
-    .hero-visual figure {
-      margin: 0;
-      padding: 1.5rem;
-      background: rgba(6, 13, 33, 0.65);
-      border-radius: var(--radius-md);
-      border: 1px solid rgba(102, 217, 239, 0.22);
-      box-shadow: var(--shadow);
-    }
-
-    .hero-visual img {
-      max-width: 100%;
-      border-radius: var(--radius-sm);
-    }
-
-    main {
-      padding: 2.5rem 1.5rem 4rem;
-    }
-
-    section {
-      max-width: 1180px;
-      margin: 0 auto;
-      padding: clamp(2.5rem, 5vw, 3.2rem);
-      background: var(--bg-card);
-      border-radius: var(--radius-lg);
-      border: 1px solid var(--border);
-      box-shadow: var(--shadow);
-      backdrop-filter: blur(12px);
-      margin-top: clamp(2rem, 5vw, 3rem);
-    }
-
-    h2 {
-      margin: 0;
-      font-size: clamp(1.8rem, 3.5vw, 2.3rem);
-      letter-spacing: -0.01em;
-    }
-
-    h3 {
-      margin-top: 2rem;
-      margin-bottom: 0.75rem;
-      font-size: 1.3rem;
-    }
-
-    p, li {
-      font-size: 1.02rem;
-    }
-
-    ul, ol {
-      padding-left: 1.3rem;
-    }
-
-    .grid {
-      display: grid;
-      gap: 1.8rem;
-    }
-
-    @media (min-width: 768px) {
-      .grid.two {
-        grid-template-columns: repeat(2, minmax(0, 1fr));
-      }
-      .grid.three {
-        grid-template-columns: repeat(3, minmax(0, 1fr));
-      }
-    }
-
-    .card {
-      background: rgba(6, 13, 33, 0.55);
-      border-radius: var(--radius-md);
-      border: 1px solid rgba(102, 217, 239, 0.18);
-      padding: 1.8rem;
-      box-shadow: inset 0 0 0 1px rgba(102, 217, 239, 0.05);
-    }
-
-    .card h3 {
-      margin-top: 0;
-    }
-
-    code, pre {
-      font-family: "JetBrains Mono", "Fira Code", "SFMono-Regular", Consolas, "Liberation Mono", monospace;
-    }
-
-    pre {
-      background: rgba(6, 13, 33, 0.75);
-      border-radius: var(--radius-md);
-      padding: 1.4rem;
-      border: 1px solid rgba(102, 217, 239, 0.2);
-      overflow-x: auto;
-    }
-
-    .metrics {
-      display: flex;
-      flex-wrap: wrap;
-      gap: 1rem;
-      margin-top: 2rem;
-    }
-
-    .pill {
-      display: inline-flex;
-      align-items: center;
-      gap: 0.45rem;
-      border-radius: 999px;
-      padding: 0.45rem 1rem;
-      background: rgba(102, 217, 239, 0.12);
-      border: 1px solid rgba(102, 217, 239, 0.35);
-      font-size: 0.92rem;
-      letter-spacing: 0.02em;
-      color: var(--accent);
-    }
-
-    footer {
-      padding: 3rem 1.5rem 4rem;
-      color: var(--muted);
-    }
-
-    footer .frame {
-      display: flex;
-      flex-direction: column;
-      gap: 1.5rem;
-      align-items: flex-start;
-    }
-
-    footer a {
-      color: var(--accent);
-      text-decoration: none;
->>>>>>> 5f3bd383
     }
   </style>
 </head>
@@ -484,7 +177,6 @@
     <div class="frame">
       <nav>
         <span class="brand">TNFR · Python Engine</span>
-<<<<<<< HEAD
         <span class="brand" style="opacity: 0.6">Teoría · Resonancia · Simulación</span>
       </nav>
       <div class="hero">
@@ -492,24 +184,6 @@
           <h1 class="tagline">La teoría TNFR, condensada.</h1>
           <p class="lead">
             TNFR explora patrones de resonancia no lineal para describir cómo sistemas complejos se auto-organizan en dominios cuánticos y macroscópicos. Este repositorio es el motor experimental en Python que convierte esas hipótesis en simulaciones reproducibles.
-=======
-        <div class="nav-links">
-          <a href="#vision">Visión</a>
-          <a href="#innovaciones">Innovaciones</a>
-          <a href="#arquitectura">Arquitectura</a>
-          <a href="#paquete">Paquete Python</a>
-          <a href="#investigacion">Investigación</a>
-        </div>
-      </nav>
-
-      <div class="hero">
-        <div class="hero-content">
-          <h1>Resonancia Trans-Nodal con precisión reproducible</h1>
-          <p>
-            El motor TNFR redefine la simulación de coherencia en redes complejas. Ofrece un marco científico verificable para
-            experimentar con nodos resonantes, invariantes estructurales y telemetría reproducible, listo para integrarse en
-            pipelines de análisis avanzados y laboratorios de investigación.
->>>>>>> 5f3bd383
           </p>
           <div class="hero-actions">
             <a class="btn primary" href="#paquete">Instalar el paquete</a>
@@ -536,7 +210,6 @@
       </div>
     </div>
   </header>
-<<<<<<< HEAD
 
   <section>
     <div class="frame">
@@ -561,170 +234,14 @@
           <h3>Cómo empezar</h3>
           <p>
             Clona el proyecto, instala las dependencias de <code>requirements.txt</code> y ejecuta los cuadernos de ejemplo para observar la transición entre fase estable y región caótica.
-=======
-
-  <main>
-    <section id="vision">
-      <h2>Una plataforma científica para estudiar la coherencia multiescala</h2>
-      <p>
-        TNFR (Trans-Nodal Field Resonance) ofrece un lenguaje formal para describir, simular y validar sistemas complejos que
-        dependen de la resonancia estructural. Cada nodo mantiene sus propios parámetros —EPI, ΔNFR, νf, fase y sentido— con
-        registro determinista de operadores, lo que permite experimentos auditables y comparables entre equipos de
-        investigación.
-      </p>
-      <p>
-        El proyecto combina una ontología rigurosa con un motor de ejecución preparado para estudios científicos: trazas
-        reproducibles, telemetría estandarizada y herramientas de análisis diseñadas para detectar bifurcaciones, colapsos y
-        reorganizaciones sin perder el control de fase ni la coherencia global.
-      </p>
-    </section>
-
-    <section id="innovaciones">
-      <h2>Innovaciones recientes</h2>
-      <div class="grid three">
-        <div class="card">
-          <h3>Secuenciador canonizado</h3>
-          <p>
-            El nuevo integrador respeta la gramática de 13 operadores TNFR, mantiene el historial por nodo y ofrece control de
-            umbrales para nacimiento y colapso. Las secuencias se pueden componer dinámicamente sin abandonar la clausura
-            operativa.
-          </p>
-        </div>
-        <div class="card">
-          <h3>Telemetría enriquecida</h3>
-          <p>
-            ΔNFR, Si y C(t) se exponen con promedios, desviaciones y trazas temporales exportables. Los registros incluyen la
-            fase instantánea y νf para reconstruir sincronías o detectar disonancias.</p>
-        </div>
-        <div class="card">
-          <h3>CLI de experimentación</h3>
-          <p>
-            Los comandos <code>tnfr</code> permiten ejecutar secuencias, lotes y validaciones automatizadas asegurando que
-            cada experimento queda documentado con semillas, operadores y métricas estándar.
-          </p>
-        </div>
-        <div class="card">
-          <h3>Importación compartida</h3>
-          <p>
-            El subsistema <code>tnfr.cached_import</code> añade caché segura con bloqueo estructurado para trabajar con
-            módulos pesados sin bloquear la simulación ni perder coherencia global.</p>
-        </div>
-        <div class="card">
-          <h3>Monitor de coherencia</h3>
-          <p>
-            Las nuevas utilidades de instrumentación analizan puntos de bifurcación, latencia en la reorganización y
-            alineamientos de fase, facilitando dashboards científicos o pipelines de observabilidad.</p>
-        </div>
-        <div class="card">
-          <h3>Documentación integrada</h3>
-          <p>
-            El repositorio incluye guías metodológicas, notas de experimentación y un compendio de condiciones canónicas que
-            garantizan interoperabilidad entre laboratorios.</p>
-        </div>
-      </div>
-    </section>
-
-    <section id="arquitectura">
-      <h2>Arquitectura y metodología</h2>
-      <div class="grid two">
-        <div>
-          <h3>Identidad nodal</h3>
-          <p>
-            Cada nodo se representa con su EPI, ΔNFR, νf, fase φ y sentido Si. Los operadores solo modifican estos parámetros
-            siguiendo reglas explícitas, asegurando trazabilidad y comparabilidad entre experimentos.
-          </p>
-          <h3>Operadores estructurales</h3>
-          <p>
-            La gramática TNFR se compone de 13 operadores (Emisión, Recepción, Coherencia, Disonancia, Acople, Resonancia,
-            Silencio, Expansión, Contracción, Autoorganización, Mutación, Transición y Recursividad). Su composición mantiene
-            la clausura estructural y permite estudiar redes multi-capa.
-          </p>
-        </div>
-        <div>
-          <h3>Invariantes científicos</h3>
-          <ul>
-            <li>EPI se transforma únicamente mediante operadores; no hay mutaciones ad-hoc.</li>
-            <li>Cada acople exige verificación de fase explícita.</li>
-            <li>Las EPIs anidadas conservan identidad y trazabilidad (fractalidad operacional).</li>
-            <li>Las simulaciones admiten ruido controlado pero deben ser reproducibles mediante semillas y registros.</li>
-          </ul>
-          <p>
-            Estas condiciones permiten auditar los experimentos y comparar resultados entre proyectos sin perder rigor.
->>>>>>> 5f3bd383
           </p>
         </article>
       </div>
-<<<<<<< HEAD
     </div>
   </section>
 
   <footer>
     <div class="frame">TNFR Python Engine · Laboratorio de Resonancias Fractales</div>
-=======
-    </section>
-
-    <section id="paquete">
-      <h2>Paquete <code>tnfr</code> para Python</h2>
-      <p>
-        El paquete oficial está disponible en PyPI para Python 3.9+. Incluye utilidades para crear nodos, ejecutar secuencias
-        canonizadas, medir la evolución de la coherencia y exportar trazas para análisis reproducibles.
-      </p>
-      <div class="grid two">
-        <div class="card">
-          <h3>Instalación</h3>
-          <pre><code>pip install tnfr
-pip install "tnfr[numpy,yaml,orjson]"  # extras para cómputo vectorizado y serialización</code></pre>
-          <p>
-            El paquete detecta automáticamente las extensiones disponibles y activa mejoras de rendimiento cuando se instalan
-            los extras recomendados.
-          </p>
-        </div>
-        <div class="card">
-          <h3>Flujo mínimo</h3>
-          <pre><code>from tnfr import create_nfr, run_sequence
-from tnfr.structural import Emision, Recepcion, Coherencia, Resonancia, Silencio
-from tnfr.metrics.common import compute_coherence
-from tnfr.metrics.sense_index import compute_Si
-
-G, node = create_nfr("A", epi=0.2, vf=1.0, theta=0.0)
-ops = [Emision(), Recepcion(), Coherencia(), Resonancia(), Silencio()]
-run_sequence(G, node, ops)
-
-C, delta_nfr, delta_epi = compute_coherence(G, return_means=True)
-si_map = compute_Si(G)
-print(f"C(t)={C:.3f}, ΔNFR={delta_nfr:.3f}, dEPI/dt={delta_epi:.3f}, Si={si_map[node]:.3f}")</code></pre>
-          <p>
-            El motor recalcula ΔNFR y fase tras cada operador, manteniendo los invariantes y almacenando el historial para
-            auditorías posteriores.
-          </p>
-        </div>
-      </div>
-    </section>
-
-    <section id="investigacion">
-      <h2>Agenda de investigación y experimentación</h2>
-      <ol>
-        <li>Revisar el documento <strong>TNFR.pdf</strong> para comprender los fundamentos teóricos.</li>
-        <li>Explorar los ejemplos y notas metodológicas en <code>documentation.txt</code> y en el repositorio público.</li>
-        <li>Ejecutar <code>./scripts/run_tests.sh</code> antes de publicar resultados para validar contratos y reproducibilidad.</li>
-        <li>Monitorizar C(t), ΔNFR, Si, fase y νf durante los experimentos para interpretar reorganizaciones y bifurcaciones.</li>
-      </ol>
-      <p>
-        TNFR se aplica a redes biológicas, sociales y tecnológicas. Su formalismo garantiza que los hallazgos se puedan
-        replicar, auditar y extender sin perder el control sobre la coherencia multi-escala.
-      </p>
-    </section>
-  </main>
-
-  <footer>
-    <div class="frame">
-      <p>
-        © TNFR Python Engine. Desarrollado para comunidades científicas que requieren simulaciones reproducibles y trazables.
-      </p>
-      <p>Contribuye al proyecto siguiendo las directrices en <code>AGENTS.md</code> y las guías de contribución oficiales.</p>
-      <a href="#top">Volver al inicio</a>
-    </div>
->>>>>>> 5f3bd383
   </footer>
 </body>
 </html>