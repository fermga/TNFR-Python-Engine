--- conflicted
+++ resolved
@@ -1,233 +1,7 @@
-<<<<<<< HEAD
 ### Full Documentation
 
 - ✨ [**Fundamental Concepts: The Fractal Resonant Paradigm**](docs/source/getting-started/TNFR_CONCEPTS.md) - Understand the core theory and elements.
 - 🚀 [**NEW Quick Start Guide**](docs/source/getting-started/QUICKSTART_NEW.md) - Get running in 5 minutes!
 - 📚 [Original Quickstart](docs/source/getting-started/quickstart.md) - Python and CLI walkthroughs
 - 🎓 [Interactive Tutorials](src/tnfr/tutorials/README.md) - Learn by doing
-- 💡 [Hello World Example](examples/hello_world.py) - Simplest possible example
-=======
-# TNFR Python Engine
-
-## What is TNFR?
-
-TNFR (**Resonant Fractal Nature Theory**) models reality as a network of resonant nodes that reorganize structurally through coherence. Imagine cells synchronizing in a living organism: each cell maintains its identity while coordinating behavior with others. TNFR is an operational paradigm with concrete mathematical and computational tools for simulating complex adaptive systems.
-
-## What is it for?
-
-TNFR enables modeling and analyzing complex systems where coherent patterns emerge through local interactions:
-
-- 🧬 **Biology**: Cellular communication networks, neuronal synchronization, protein dynamics
-- 🌐 **Social systems**: Information propagation, community formation, opinion dynamics
-- 🤖 **Artificial Intelligence**: Resonant symbolic systems, structural processing networks
-- 🔬 **Network science**: Structural coherence analysis, emergent pattern detection
-- 🏗️ **Distributed systems**: Decentralized coordination, self-organization
-
-**Key advantages**: Operational fractality (patterns scale without losing structure), complete traceability (every reorganization is observable), and guaranteed reproducibility.
-
-## Quick Installation
-
-Install from PyPI (Python ≥ 3.9):
-
-```bash
-pip install tnfr
-```
-
-### Your First TNFR Network (3 lines!)
-
-```python
-from tnfr.sdk import TNFRNetwork
-
-# 1. Create a network with an identifying name
-network = TNFRNetwork("hello_world")
-
-# 2. Add 10 nodes and connect them randomly (30% probability)
-#    Then apply a sequence of structural operators 3 times
-#    Finally measure coherence metrics
-results = network.add_nodes(10).connect_nodes(0.3, "random").apply_sequence("basic_activation", repeat=3).measure()
-
-# 3. Display results: coherence C(t), sense index Si, and frequencies νf
-print(results.summary())
-```
-
-🎉 **That's it!** You just created, activated, and measured a TNFR network.
-
-**What just happened?**
-- `add_nodes(10)`: Creates 10 resonant nodes (like musical notes that can synchronize)
-- `connect_nodes(0.3, "random")`: Connects nodes randomly with 30% probability
-- `apply_sequence("basic_activation", repeat=3)`: Applies structural operators (Emission → Coherence → Resonance) 3 times
-- `measure()`: Calculates total coherence C(t), sense index Si, and other structural metrics
-
-### Interactive Tutorials
-
-Learn TNFR interactively in 5 minutes:
-
-```python
-from tnfr.tutorials import hello_tnfr
-hello_tnfr()  # Guided tour of TNFR concepts
-```
-
-Or try domain-specific examples:
-- `biological_example()` - Cell communication model
-- `social_network_example()` - Social dynamics
-- `technology_example()` - Distributed systems
-
-## Key Concepts
-
-**New to TNFR?** 👉 Start with the [**TNFR Fundamental Concepts Guide**](docs/source/getting-started/TNFR_CONCEPTS.md) - understand the paradigm in 10 minutes!
-
-### Quick Reference
-
-Before diving deeper, here's a brief overview of fundamental terms:
-
-#### Resonant Fractal Node (NFR)
-Minimum unit of structural coherence in the network. Each node has:
-- **EPI**: Primary Information Structure (its coherent "shape")
-- **νf**: Structural frequency (reorganization rate, in Hz_str)
-- **Phase φ**: Synchrony with other nodes in the network
-
-#### Structural Operators
-Functions that reorganize nodes coherently (13 canonical operators):
-- **Emission/Reception**: Initiate and capture resonant patterns
-- **Coherence/Dissonance**: Stabilize or destabilize structures
-- **Resonance**: Propagates coherence without losing EPI identity
-- **Self-organization**: Creates emergent sub-structures
-- [See complete list in GLOSSARY.md](GLOSSARY.md#structural-operators)
-
-#### Coherence Metrics
-- **C(t)**: Total network coherence at time t
-- **Si**: Sense index (capacity to generate stable reorganization)
-- **ΔNFR**: Internal reorganization operator
-
-#### Fundamental Nodal Equation
-```
-∂EPI / ∂t = νf · ΔNFR(t)
-```
-This equation governs how the structure (EPI) of each node evolves according to its frequency (νf) and reorganization gradient (ΔNFR).
-
-**📖 For deeper understanding**: 
-- [TNFR Fundamental Concepts](docs/source/getting-started/TNFR_CONCEPTS.md) - Comprehensive introduction to the paradigm
-- [GLOSSARY.md](GLOSSARY.md) - Complete reference of all terms, variables, and operators
-
-## Technical Documentation
-
-### User Guides
-
-- 📘 [**TNFR Fundamental Concepts**](docs/source/getting-started/TNFR_CONCEPTS.md) - **START HERE** - Understand the paradigm in 10 minutes!
-- 🚀 [**NEW Quick Start Guide**](docs/source/getting-started/QUICKSTART_NEW.md) - Get started in 5 minutes!
-- 📚 [Original Quickstart](docs/source/getting-started/quickstart.md) - Python and CLI walkthroughs
-- 🎓 [Interactive Tutorials](src/tnfr/tutorials/README.md) - Learn by doing
-- 💡 [Hello World Example](examples/hello_world.py) - Simplest possible example
-
-### API Reference and Architecture
-
-- [Documentation Index](docs/source/home.md) — Navigation hub for API chapters and examples
-- [API Overview](docs/source/api/overview.md) — Package map, invariants, and structural data flow
-- [Structural Operators](docs/source/api/operators.md) — Canonical grammar, key concepts, and typical workflows
-- [Glyph Sequences Guide](GLYPH_SEQUENCES_GUIDE.md) — Canonical operator sequences, multi-domain examples
-- [Backend System](docs/backends.md) — Vectorized computation with NumPy/JAX/Torch backends
-- [Telemetry & Utilities](docs/source/api/telemetry.md) — Coherence metrics, trace capture, locking
-- [Examples](docs/source/examples/README.md) — Runnable scenarios, CLI artifacts
-
-### Theoretical and Advanced Resources
-
-- [ARCHITECTURE.md](ARCHITECTURE.md) — Orchestration layers and invariant enforcement
-- [TESTING.md](TESTING.md) — Test strategy, organization, and structural fidelity validation
-- [SECURITY.md](SECURITY.md) — Security policy and best practices
-- [CONTRIBUTING.md](CONTRIBUTING.md) — QA battery (`scripts/run_tests.sh`) and review expectations
-- [GLOSSARY.md](GLOSSARY.md) — Unified glossary of TNFR variables, operators, and concepts
-- [Factory Documentation](docs/FACTORY_DOCUMENTATION_INDEX.md) — Comprehensive guide to factory patterns
-- [TNFR.pdf](TNFR.pdf) — Theoretical foundations, structural operators, and paradigm glossary
-
-## CLI Profiling Tools
-
-Generate Sense Index and ΔNFR profiling artifacts directly from the CLI with the `profile-pipeline` subcommand. This tool reproduces the performance benchmark that captures vectorized and fallback execution traces for the full pipeline:
-
-```bash
-tnfr profile-pipeline \
-  --nodes 120 --edge-probability 0.28 --loops 3 \
-  --si-chunk-sizes auto 48 --dnfr-chunk-sizes auto \
-  --si-workers auto --dnfr-workers auto \
-  --output-dir profiles/pipeline
-```
-
-The command writes `.pstats` and JSON summaries for each configuration/mode pair, making it easy to inspect hot paths with :mod:`pstats`, Snakeviz, or other tools.
-
-## Documentation Build
-
-Netlify now renders the documentation with [Sphinx](https://www.sphinx-doc.org/), so MyST Markdown, doctests, and notebooks share a single pipeline. Reproduce the hosted site locally as follows:
-
-1. Create and activate a virtual environment (e.g., `python -m venv .venv && source .venv/bin/activate`).
-2. Install the documentation toolchain and project extras:
-   `python -m pip install -r docs/requirements.txt && python -m pip install -e .[docs]`.
-3. Execute the doctest suite with `sphinx-build -b doctest docs/source docs/_build/doctest` to ensure structural snippets remain coherent.
-4. Generate the HTML site with `make docs`, which wraps `sphinx-build -b html docs/source docs/_build/html`.
-
-The Netlify build (`netlify.toml`) runs `python -m pip install -r docs/requirements.txt && make docs` and publishes the resulting `docs/_build/html` directory, keeping the hosted documentation aligned with local verification runs.
-
-## Local Development
-
-Use the helper scripts to keep formatting aligned with the canonical configuration and reproduce the quality gate locally:
-
-```bash
-./scripts/format.sh           # Apply Black and isort across src/, tests/, scripts/, and benchmarks/
-./scripts/format.sh --check   # Validate formatting without modifying files
-./scripts/run_tests.sh        # Execute the full QA battery (type checks, tests, coverage, linting)
-```
-
-The formatting helper automatically prefers `poetry run` when a Poetry environment is available and falls back to `python -m` invocations so local runs mirror the tooling invoked in continuous integration.
-
-## Configuration and Secrets Management
-
-TNFR follows security best practices for handling sensitive credentials:
-
-**Quick Start:**
-
-```bash
-# Copy the environment template
-cp .env.example .env
-
-# Edit .env with your credentials (this file is gitignored)
-# Never commit .env files with real credentials!
-```
-
-**Secure Configuration Loading:**
-
-```python
-from tnfr.secure_config import load_redis_config, get_cache_secret
-
-# Load Redis configuration from environment variables
-redis_config = load_redis_config()
-
-# Get cache signing secret for hardened mode
-cache_secret = get_cache_secret()
-```
-
-**Key Principles:**
-
-- All secrets are loaded from environment variables (never hardcoded)
-- `.env.example` provides a template with secure placeholder values
-- Configuration utilities validate and provide helpful error messages
-- Automated tests scan for accidentally hardcoded secrets
-
-See [SECURITY.md](SECURITY.md) for detailed information on secret management, credential rotation, and security best practices.
-
-## Migration Notes
-
-- **Si dispersion keys:** Ensure graph payloads and configuration files use the canonical `dSi_dphase_disp` attribute for Si dispersion sensitivity before upgrading. The runtime now raises `ValueError` listing any unexpected sensitivity keys, and `tnfr.metrics.sense_index.compute_Si_node` rejects unknown keyword arguments.
-- Refer to the [release notes](docs/source/releases.md#1100-si-dispersion-legacy-keys-removed) for a migration snippet that rewrites stored graphs in place prior to running the new version.
-
-## License
-
-Released under the [MIT License](LICENSE.md). Cite the TNFR paradigm when publishing research or derived artifacts based on this engine.
-
----
-
-## Getting Started - Suggested Progression
-
-1. **New to TNFR?** → Read [TNFR Fundamental Concepts](docs/source/getting-started/TNFR_CONCEPTS.md) to understand the paradigm (10 minutes)
-2. **Beginners** → Run `examples/hello_world.py` and then `from tnfr.tutorials import hello_tnfr; hello_tnfr()`
-3. **Users** → Read [QUICKSTART_NEW.md](docs/source/getting-started/QUICKSTART_NEW.md) and experiment with domain tutorials
-4. **Developers** → See [ARCHITECTURE.md](ARCHITECTURE.md), [GLOSSARY.md](GLOSSARY.md), and the [API Overview](docs/source/api/overview.md)
-5. **Researchers** → Study [TNFR.pdf](TNFR.pdf) and the [Theoretical Overview Notebook](docs/source/theory/00_overview.ipynb)
->>>>>>> 17365b17
+- 💡 [Hello World Example](examples/hello_world.py) - Simplest possible example