"""Shared constants."""

from __future__ import annotations

from typing import Any, Callable
from collections.abc import Mapping
import threading
import copy
import warnings
from types import MappingProxyType
<<<<<<< HEAD
from functools import lru_cache, partial
=======
from functools import lru_cache, singledispatch, wraps
>>>>>>> 402881ba
from dataclasses import asdict, is_dataclass
import weakref

from .core import CORE_DEFAULTS, REMESH_DEFAULTS
from .init import INIT_DEFAULTS
from .metric import (
    METRIC_DEFAULTS,
    SIGMA,
    TRACE,
    METRICS,
    GRAMMAR_CANON,
    COHERENCE,
    DIAGNOSIS,
)

try:  # pragma: no cover - optional dependency
    from ..helpers.cache import ensure_node_offset_map
except ImportError:  # noqa: BLE001 - allow any import error
    ensure_node_offset_map = None

# Values that can be assigned directly without copying
IMMUTABLE_SIMPLE = (
    int,
    float,
    complex,
    str,
    bool,
    bytes,
    type(None),
)


def _check_cycle(func: Callable[[Any, set[int] | None], Any]):
    @wraps(func)
    def wrapper(value: Any, seen: set[int] | None = None):
        if seen is None:
            seen = set()
        obj_id = id(value)
        if obj_id in seen:
            raise ValueError("cycle detected")
        seen.add(obj_id)
        try:
            return func(value, seen)
        finally:
            seen.remove(obj_id)

    return wrapper


def _freeze_dataclass(value: Any, seen: set[int]):
    params = getattr(type(value), "__dataclass_params__", None)
    frozen = bool(params and params.frozen)
    value = asdict(value)
    tag = "mapping" if frozen else "dict"
    return (
        tag,
        tuple((k, _freeze(v, seen)) for k, v in value.items()),
    )


@singledispatch
@_check_cycle
def _freeze(value: Any, seen: set[int] | None = None):
    if is_dataclass(value) and not isinstance(value, type):
        return _freeze_dataclass(value, seen)
    if isinstance(value, IMMUTABLE_SIMPLE):
        return value
    raise TypeError


@_freeze.register(tuple)
@_check_cycle
def _freeze_tuple(value: tuple, seen: set[int] | None = None):
    return tuple(_freeze(v, seen) for v in value)


<<<<<<< HEAD
def _freeze_iterable(tag: str, iterable, seen: set[int]):
    return (tag, tuple(_freeze(v, seen) for v in iterable))
=======
@_freeze.register(list)
@_check_cycle
def _freeze_list(value: list, seen: set[int] | None = None):
    return ("list", tuple(_freeze(v, seen) for v in value))


@_freeze.register(set)
@_check_cycle
def _freeze_set(value: set, seen: set[int] | None = None):
    return ("set", tuple(_freeze(v, seen) for v in value))


@_freeze.register(frozenset)
@_check_cycle
def _freeze_frozenset(value: frozenset, seen: set[int] | None = None):
    return frozenset(_freeze(v, seen) for v in value)


@_freeze.register(bytearray)
@_check_cycle
def _freeze_bytearray(value: bytearray, seen: set[int] | None = None):
    return ("bytearray", bytes(value))
>>>>>>> 402881ba


@_freeze.register(Mapping)
@_check_cycle
def _freeze_mapping(value: Mapping, seen: set[int] | None = None):
    tag = "dict" if hasattr(value, "__setitem__") else "mapping"
    return (
        tag,
        tuple((k, _freeze(v, seen)) for k, v in value.items()),
    )

<<<<<<< HEAD

_FREEZE_DISPATCH: dict[type, Callable[[Any, set[int]], Any]] = {
    tuple: _freeze_tuple,
    list: partial(_freeze_iterable, "list"),
    set: partial(_freeze_iterable, "set"),
    frozenset: partial(_freeze_iterable, "frozenset"),
    bytearray: partial(_freeze_iterable, "bytearray"),
}


def _freeze(value: Any, seen: set[int] | None = None):
    if seen is None:
        seen = set()
    obj_id = id(value)
    if obj_id in seen:
        raise ValueError("cycle detected")
    seen.add(obj_id)
    try:
        if is_dataclass(value) and not isinstance(value, type):
            return _freeze_dataclass(value, seen)
        if isinstance(value, IMMUTABLE_SIMPLE):
            return value
        func = _FREEZE_DISPATCH.get(type(value))
        if func is None and isinstance(value, Mapping):
            func = _freeze_mapping
        if func is not None:
            return func(value, seen)
        raise TypeError
    finally:
        seen.remove(obj_id)


=======
>>>>>>> 402881ba
@lru_cache(maxsize=1024)
def _is_immutable_inner(value: Any) -> bool:
    if isinstance(value, IMMUTABLE_SIMPLE):
        return True
    if isinstance(value, tuple):
        if value and isinstance(value[0], str):
            handler = _IMMUTABLE_TAG_DISPATCH.get(value[0])
            if handler is not None:
                return handler(value)
        return _all_immutable(value)
    if isinstance(value, frozenset):
        return _all_immutable(value)
    return False


# Cache of previous results keyed by object identity. Uses ``WeakKeyDictionary``
# so entries vanish automatically when objects are garbage collected.
_IMMUTABLE_CACHE: weakref.WeakKeyDictionary[Any, bool] = weakref.WeakKeyDictionary()
_IMMUTABLE_CACHE_LOCK = threading.Lock()


def _is_immutable(value: Any) -> bool:
    """Check recursively if ``value`` is immutable with caching.

    Results are memoised by object identity using weak references to avoid
    retaining objects that are no longer in use. Note that mutated objects may
    yield stale results; ``_is_immutable`` assumes immutability does not change
    for a given object ID.
    """

    # Try to fetch from cache using object identity. Objects that cannot be
    # weak-referenced will raise ``TypeError``; those simply bypass the cache.
    with _IMMUTABLE_CACHE_LOCK:
        try:
            return _IMMUTABLE_CACHE[value]
        except (KeyError, TypeError):
            pass

    try:
        frozen = _freeze(value)
    except (TypeError, ValueError):
        result = False
    else:
        result = _is_immutable_inner(frozen)

    # Store result in cache when possible.
    with _IMMUTABLE_CACHE_LOCK:
        try:
            _IMMUTABLE_CACHE[value] = result
        except TypeError:
            pass

    return result


# Secciones individuales exportadas
DEFAULT_SECTIONS: Mapping[str, Mapping[str, Any]] = MappingProxyType(
    {
        "core": CORE_DEFAULTS,
        "init": INIT_DEFAULTS,
        "remesh": REMESH_DEFAULTS,
        "metric": METRIC_DEFAULTS,
    }
)

# Diccionario combinado exportado
# Unimos los diccionarios en orden de menor a mayor prioridad para que los
# valores de ``METRIC_DEFAULTS`` sobrescriban al resto, como hacía ``ChainMap``.
DEFAULTS: Mapping[str, Any] = MappingProxyType(
    CORE_DEFAULTS | INIT_DEFAULTS | REMESH_DEFAULTS | METRIC_DEFAULTS
)

# -------------------------
# Retrocompatibilidad y aliases
# -------------------------
# "REMESH_TAU" era el nombre original para la memoria de REMESH. Hoy se
# desglosa en ``REMESH_TAU_GLOBAL`` y ``REMESH_TAU_LOCAL``.
ALIASES: dict[str, tuple[str, ...]] = {
    "REMESH_TAU": ("REMESH_TAU_GLOBAL", "REMESH_TAU_LOCAL"),
}

_ALIAS_TARGET_TO_KEY: dict[str, str] = {
    target: alias for alias, targets in ALIASES.items() for target in targets
}

# -------------------------
# Utilidades
# -------------------------


def inject_defaults(
    G, defaults: Mapping[str, Any] = DEFAULTS, override: bool = False
) -> None:
    """Inject ``defaults`` into ``G.graph``.

    ``defaults`` is usually ``DEFAULTS``, combining all sub-dictionaries.
    If ``override`` is ``True`` existing values are overwritten. Immutable
    values (numbers, strings, tuples, etc.) are assigned directly. Tuples are
    inspected recursively; if any element is mutable, a ``deepcopy`` is made
    to avoid shared state.
    """
    G.graph.setdefault("_tnfr_defaults_attached", False)
    for k, v in defaults.items():
        if override or k not in G.graph:
            G.graph[k] = v if _is_immutable(v) else copy.deepcopy(v)
    G.graph["_tnfr_defaults_attached"] = True
    if ensure_node_offset_map is not None:
        ensure_node_offset_map(G)


def merge_overrides(G, **overrides) -> None:
    """Apply specific changes to ``G.graph``.

    Non-immutable values are deep-copied to avoid shared state with
    :data:`DEFAULTS`.
    """
    for key, value in overrides.items():
        if key not in DEFAULTS:
            raise KeyError(f"Parámetro desconocido: '{key}'")
        G.graph[key] = value if _is_immutable(value) else copy.deepcopy(value)


def get_param(G, key: str):
    """Retrieve a parameter from ``G.graph`` resolving legacy aliases."""
    if key in G.graph:
        return G.graph[key]
    alias = _ALIAS_TARGET_TO_KEY.get(key)
    if alias and alias in G.graph:
        warnings.warn(
            f"'{alias}' es alias legado; usa '{key}'",
            DeprecationWarning,
            stacklevel=2,
        )
        return G.graph[alias]
    if key not in DEFAULTS:
        raise KeyError(f"Parámetro desconocido: '{key}'")
    return DEFAULTS[key]


# Claves canónicas con nombres ASCII
VF_KEY = "νf"
THETA_KEY = "θ"

# Alias exportados por conveniencia (evita imports circulares)
ALIAS_VF = (VF_KEY, "nu_f", "nu-f", "nu", "freq", "frequency")
ALIAS_THETA = (THETA_KEY, "theta", "fase", "phi", "phase")
ALIAS_DNFR = ("ΔNFR", "delta_nfr", "dnfr")
ALIAS_EPI = ("EPI", "psi", "PSI", "value")
ALIAS_EPI_KIND = ("EPI_kind", "epi_kind", "source_glyph")
ALIAS_SI = ("Si", "sense_index", "S_i", "sense", "meaning_index")
ALIAS_dEPI = ("dEPI_dt", "dpsi_dt", "dEPI", "velocity")
ALIAS_D2EPI = ("d2EPI_dt2", "d2psi_dt2", "d2EPI", "accel")
ALIAS_dVF = ("dνf_dt", "dvf_dt", "dnu_dt", "dvf")
ALIAS_D2VF = ("d2νf_dt2", "d2vf_dt2", "d2nu_dt2", "B")
ALIAS_dSI = ("δSi", "delta_Si", "dSi")

VF_PRIMARY = ALIAS_VF[0]
THETA_PRIMARY = ALIAS_THETA[0]
DNFR_PRIMARY = ALIAS_DNFR[0]
EPI_PRIMARY = ALIAS_EPI[0]
EPI_KIND_PRIMARY = ALIAS_EPI_KIND[0]
SI_PRIMARY = ALIAS_SI[0]
dEPI_PRIMARY = ALIAS_dEPI[0]
D2EPI_PRIMARY = ALIAS_D2EPI[0]
dVF_PRIMARY = ALIAS_dVF[0]
D2VF_PRIMARY = ALIAS_D2VF[0]
dSI_PRIMARY = ALIAS_dSI[0]

__all__ = (
    "CORE_DEFAULTS",
    "INIT_DEFAULTS",
    "REMESH_DEFAULTS",
    "METRIC_DEFAULTS",
    "SIGMA",
    "TRACE",
    "METRICS",
    "GRAMMAR_CANON",
    "COHERENCE",
    "DIAGNOSIS",
    "DEFAULTS",
    "DEFAULT_SECTIONS",
    "ALIASES",
    "inject_defaults",
    "merge_overrides",
    "get_param",
    "VF_KEY",
    "THETA_KEY",
    "ALIAS_VF",
    "ALIAS_THETA",
    "ALIAS_DNFR",
    "ALIAS_EPI",
    "ALIAS_EPI_KIND",
    "ALIAS_SI",
    "ALIAS_dEPI",
    "ALIAS_D2EPI",
    "ALIAS_dVF",
    "ALIAS_D2VF",
    "ALIAS_dSI",
    "VF_PRIMARY",
    "THETA_PRIMARY",
    "DNFR_PRIMARY",
    "EPI_PRIMARY",
    "EPI_KIND_PRIMARY",
    "SI_PRIMARY",
    "dEPI_PRIMARY",
    "D2EPI_PRIMARY",
    "dVF_PRIMARY",
    "D2VF_PRIMARY",
    "dSI_PRIMARY",
)<|MERGE_RESOLUTION|>--- conflicted
+++ resolved
@@ -8,11 +8,9 @@
 import copy
 import warnings
 from types import MappingProxyType
-<<<<<<< HEAD
+
 from functools import lru_cache, partial
-=======
-from functools import lru_cache, singledispatch, wraps
->>>>>>> 402881ba
+
 from dataclasses import asdict, is_dataclass
 import weakref
 
@@ -88,34 +86,9 @@
 def _freeze_tuple(value: tuple, seen: set[int] | None = None):
     return tuple(_freeze(v, seen) for v in value)
 
-
-<<<<<<< HEAD
 def _freeze_iterable(tag: str, iterable, seen: set[int]):
     return (tag, tuple(_freeze(v, seen) for v in iterable))
-=======
-@_freeze.register(list)
-@_check_cycle
-def _freeze_list(value: list, seen: set[int] | None = None):
-    return ("list", tuple(_freeze(v, seen) for v in value))
-
-
-@_freeze.register(set)
-@_check_cycle
-def _freeze_set(value: set, seen: set[int] | None = None):
-    return ("set", tuple(_freeze(v, seen) for v in value))
-
-
-@_freeze.register(frozenset)
-@_check_cycle
-def _freeze_frozenset(value: frozenset, seen: set[int] | None = None):
-    return frozenset(_freeze(v, seen) for v in value)
-
-
-@_freeze.register(bytearray)
-@_check_cycle
-def _freeze_bytearray(value: bytearray, seen: set[int] | None = None):
-    return ("bytearray", bytes(value))
->>>>>>> 402881ba
+
 
 
 @_freeze.register(Mapping)
@@ -126,8 +99,6 @@
         tag,
         tuple((k, _freeze(v, seen)) for k, v in value.items()),
     )
-
-<<<<<<< HEAD
 
 _FREEZE_DISPATCH: dict[type, Callable[[Any, set[int]], Any]] = {
     tuple: _freeze_tuple,
@@ -159,9 +130,6 @@
     finally:
         seen.remove(obj_id)
 
-
-=======
->>>>>>> 402881ba
 @lru_cache(maxsize=1024)
 def _is_immutable_inner(value: Any) -> bool:
     if isinstance(value, IMMUTABLE_SIMPLE):
