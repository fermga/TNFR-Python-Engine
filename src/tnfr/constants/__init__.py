--- conflicted
+++ resolved
@@ -9,11 +9,7 @@
 import warnings
 from types import MappingProxyType
 
-<<<<<<< HEAD
 from functools import lru_cache, partial, wraps
-=======
-from functools import lru_cache, partial, singledispatch, wraps
->>>>>>> bd7a4207
 
 from dataclasses import asdict, is_dataclass
 import weakref
@@ -86,11 +82,6 @@
 def _freeze_iterable(tag: str, iterable, seen: set[int]):
     return (tag, tuple(_freeze(v, seen) for v in iterable))
 
-
-<<<<<<< HEAD
-=======
-@_freeze.register(Mapping)
->>>>>>> bd7a4207
 @_check_cycle
 def _freeze_mapping(value: Mapping, seen: set[int] | None = None):
     tag = "dict" if hasattr(value, "__setitem__") else "mapping"
@@ -137,8 +128,6 @@
     finally:
         seen.remove(obj_id)
 
-
-<<<<<<< HEAD
 def _all_immutable(iterable) -> bool:
     return all(_is_immutable_inner(v) for v in iterable)
 
@@ -152,9 +141,6 @@
     "dict": lambda v: False,
 }
 
-
-=======
->>>>>>> bd7a4207
 @lru_cache(maxsize=1024)
 def _is_immutable_inner(value: Any) -> bool:
     if isinstance(value, IMMUTABLE_SIMPLE):
@@ -169,15 +155,10 @@
         return _all_immutable(value)
     return False
 
-
-<<<<<<< HEAD
 # Cache of previous results keyed by object identity. Uses
 # ``WeakKeyDictionary`` so entries vanish automatically when objects are
 # garbage collected.
-=======
-# Cache of previous results keyed by object identity. Uses ``WeakKeyDictionary``
-# so entries vanish automatically when objects are garbage collected.
->>>>>>> bd7a4207
+
 _IMMUTABLE_CACHE: weakref.WeakKeyDictionary[Any, bool] = (
     weakref.WeakKeyDictionary()
 )
