--- conflicted
+++ resolved
@@ -118,63 +118,6 @@
         tuple((k, _freeze(v, seen)) for k, v in value.items()),
     )
 
-
-<<<<<<< HEAD
-=======
-_FREEZE_DISPATCH: dict[type, Callable[[Any, set[int]], Any]] = {
-    tuple: _freeze_tuple,
-    list: _freeze_list,
-    set: _freeze_set,
-    frozenset: _freeze_frozenset,
-    bytearray: _freeze_bytearray,
-}
-
-
-def _freeze(value: Any, seen: set[int] | None = None):
-    if seen is None:
-        seen = set()
-    obj_id = id(value)
-    if obj_id in seen:
-        raise ValueError("cycle detected")
-    seen.add(obj_id)
-    try:
-        if is_dataclass(value) and not isinstance(value, type):
-            return _freeze_dataclass(value, seen)
-        if isinstance(value, IMMUTABLE_SIMPLE):
-            return value
-        func = _FREEZE_DISPATCH.get(type(value))
-        if func is None and isinstance(value, Mapping):
-            func = _freeze_mapping
-        if func is not None:
-            return func(value, seen)
-        raise TypeError
-    finally:
-        seen.remove(obj_id)
-
-
-# Helper utilities for immutability checks
-def _all_immutable(values: tuple | frozenset) -> bool:
-    return all(_is_immutable_inner(v) for v in values)
-
-
-def _tag_mapping(value: tuple) -> bool:
-    return _all_immutable(value[1])
-
-
-def _tag_mutable(_: tuple) -> bool:  # pragma: no cover - simple return
-    return False
-
-
-_IMMUTABLE_TAG_DISPATCH: dict[str, Callable[[tuple], bool]] = {
-    "list": _tag_mutable,
-    "dict": _tag_mutable,
-    "set": _tag_mutable,
-    "bytearray": _tag_mutable,
-    "mapping": _tag_mapping,
-}
-
-
->>>>>>> 6a45bc48
 @lru_cache(maxsize=1024)
 def _is_immutable_inner(value: Any) -> bool:
     if isinstance(value, IMMUTABLE_SIMPLE):
