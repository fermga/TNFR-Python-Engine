--- conflicted
+++ resolved
@@ -2,17 +2,12 @@
 
 from __future__ import annotations
 
-<<<<<<< HEAD
+
 from typing import Any, TYPE_CHECKING
 from enum import Enum
 from collections import defaultdict, deque
 from collections.abc import Callable, Mapping, Sequence
-=======
-from typing import Any, Callable, Dict, DefaultDict, TYPE_CHECKING
-from enum import Enum
-from collections import deque, defaultdict
-from collections.abc import Mapping, Sequence
->>>>>>> 8d050b35
+
 import traceback
 from .logging_utils import get_logger
 
@@ -39,15 +34,8 @@
 
 _CALLBACK_ERROR_LIMIT = 100  # keep only this many recent callback errors
 
-
-<<<<<<< HEAD
 Callback = Callable[["nx.Graph", dict[str, Any]], None]
 CallbackRegistry = dict[str, list["CallbackSpec"]]
-=======
-Callback = Callable[["nx.Graph", Dict[str, Any]], None]
-CallbackRegistry = DefaultDict[str, list["CallbackSpec"]]
->>>>>>> 8d050b35
-
 
 def _ensure_callbacks(G: "nx.Graph") -> CallbackRegistry:
     """Ensure the callback structure in ``G.graph``."""
