--- conflicted
+++ resolved
@@ -18,12 +18,8 @@
     Hashable,
     TYPE_CHECKING,
 )
-<<<<<<< HEAD
+
 from functools import lru_cache
-=======
-from functools import lru_cache, partial
-from .logging_utils import get_logger
->>>>>>> 951fc263
 
 from .value_utils import _convert_value
 
@@ -47,8 +43,6 @@
     "multi_recompute_abs_max",
 )
 
-
-<<<<<<< HEAD
 def _convert_default(
     default: Any,
     conv: Callable[[Any], T],
@@ -70,9 +64,6 @@
         log_level=log_level,
     )
 
-
-=======
->>>>>>> 951fc263
 def _alias_resolve(
     d: dict[str, Any],
     aliases: Sequence[str],
@@ -461,14 +452,6 @@
     g.pop("_thetas", None)
 
 
-<<<<<<< HEAD
-=======
-_set_theta = partial(
-    set_scalar, alias=ALIAS_THETA, extra=_increment_trig_version
-)
-
->>>>>>> 951fc263
-
 def set_theta(G: "networkx.Graph", n: Hashable, value: float) -> None:
     """Set ``θ`` for node ``n`` and invalidate trig caches."""
     from .constants import ALIAS_THETA
