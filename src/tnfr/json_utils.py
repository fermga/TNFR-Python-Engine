--- conflicted
+++ resolved
@@ -6,29 +6,17 @@
 from __future__ import annotations
 
 import json
-<<<<<<< HEAD
-=======
-import warnings
->>>>>>> fd38a3fc
+
 from typing import Any, Callable, overload, Literal
 
 from dataclasses import dataclass
 from functools import lru_cache
 from .import_utils import optional_import
-<<<<<<< HEAD
+
 from .logging_utils import warn_once
 
 __all__ = ("json_dumps", "json_dumps_str")
 
-=======
-from .locking import get_lock
-
-__all__ = ("json_dumps", "json_dumps_str")
-
-_ignored_param_warned = False
-_warn_lock = get_lock("json_warn")
-
->>>>>>> fd38a3fc
 
 @lru_cache(maxsize=1)
 def _load_orjson() -> Any | None:
