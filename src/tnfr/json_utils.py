--- conflicted
+++ resolved
@@ -25,12 +25,9 @@
     "'ensure_ascii', 'separators', 'cls' and extra kwargs are ignored when using orjson"
 )
 _warned_orjson_params = False
-<<<<<<< HEAD
+
 _warned_call_sites: set[tuple[str, int]] = set()
-=======
 
-__all__ = ("json_dumps", "json_dumps_str")
->>>>>>> abe58278
 @lru_cache(maxsize=1)
 def _load_orjson() -> Any | None:
     """Lazily import :mod:`orjson` once."""
