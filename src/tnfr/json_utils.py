"""JSON serialization helpers.

This module lazily imports :mod:`orjson` on first use of :func:`json_dumps`.
"""

from __future__ import annotations

import json
<<<<<<< HEAD
import warnings
=======

>>>>>>> ade23df0
from typing import Any, Callable, overload, Literal

from dataclasses import dataclass
from functools import lru_cache, partial
from .import_utils import optional_import

from .logging_utils import warn_once

<<<<<<< HEAD
warnings.filterwarnings(
    "once", message=".*ignored when using orjson", category=UserWarning
)
=======
__all__ = ("json_dumps", "json_dumps_str")
>>>>>>> ade23df0


@lru_cache(maxsize=1)
def _load_orjson() -> Any | None:
    """Lazily import :mod:`orjson` once."""
    return optional_import("orjson")


@dataclass(slots=True)
class JsonDumpsParams:
    sort_keys: bool
    default: Callable[[Any], Any] | None
    ensure_ascii: bool
    separators: tuple[str, str]
    cls: type[json.JSONEncoder] | None
    to_bytes: bool


def _json_dumps_orjson(
    orjson: Any,
    obj: Any,
    params: JsonDumpsParams,
    **kwargs: Any,
) -> bytes | str:
    """Serialize using :mod:`orjson` and warn about unsupported parameters."""
    if (
        params.ensure_ascii is not True
        or params.separators != (",", ":")
        or params.cls is not None
        or kwargs
    ):
<<<<<<< HEAD
        warnings.warn(
            "'ensure_ascii', 'separators', 'cls' and extra kwargs are "
            "ignored when using orjson",
            UserWarning,
            stacklevel=3,
=======
        warn_once(
            "json_utils:ignored_orjson_params",
            "'ensure_ascii', 'separators', 'cls' and extra kwargs are "
            "ignored when using orjson",
>>>>>>> ade23df0
        )
    option = orjson.OPT_SORT_KEYS if params.sort_keys else 0
    data = orjson.dumps(obj, option=option, default=params.default)
    return data if params.to_bytes else data.decode("utf-8")


def _json_dumps_std(
    obj: Any,
    params: JsonDumpsParams,
    **kwargs: Any,
) -> bytes | str:
    """Serialize using the standard library :func:`json.dumps`."""
    result = json.dumps(
        obj,
        sort_keys=params.sort_keys,
        ensure_ascii=params.ensure_ascii,
        separators=params.separators,
        cls=params.cls,
        default=params.default,
        **kwargs,
    )
    return result if not params.to_bytes else result.encode("utf-8")


@overload
def json_dumps(
    obj: Any,
    *,
    sort_keys: bool = ...,
    default: Callable[[Any], Any] | None = ...,
    ensure_ascii: bool = ...,
    separators: tuple[str, str] = ...,
    cls: type[json.JSONEncoder] | None = ...,
    to_bytes: Literal[True] = ...,
    **kwargs: Any,
) -> bytes: ...


@overload
def json_dumps(
    obj: Any,
    *,
    sort_keys: bool = ...,
    default: Callable[[Any], Any] | None = ...,
    ensure_ascii: bool = ...,
    separators: tuple[str, str] = ...,
    cls: type[json.JSONEncoder] | None = ...,
    to_bytes: Literal[False],
    **kwargs: Any,
) -> str: ...


def json_dumps(
    obj: Any,
    *,
    sort_keys: bool = False,
    default: Callable[[Any], Any] | None = None,
    ensure_ascii: bool = True,
    separators: tuple[str, str] = (",", ":"),
    cls: type[json.JSONEncoder] | None = None,
    to_bytes: bool = False,
    **kwargs: Any,
) -> bytes | str:
    """Serialize ``obj`` to JSON using ``orjson`` when available.

    Returns a ``str`` by default. Pass ``to_bytes=True`` to obtain a ``bytes``
    result. When :mod:`orjson` is used, the ``ensure_ascii``, ``separators``,
    ``cls`` and any additional keyword arguments are ignored because they are
    not supported by :func:`orjson.dumps`. A warning is emitted only the first
    time such ignored parameters are detected.
    """
    params = JsonDumpsParams(
        sort_keys=sort_keys,
        default=default,
        ensure_ascii=ensure_ascii,
        separators=separators,
        cls=cls,
        to_bytes=to_bytes,
    )
    orjson = _load_orjson()
    if orjson is not None:
        return _json_dumps_orjson(orjson, obj, params, **kwargs)
    return _json_dumps_std(obj, params, **kwargs)


json_dumps_str = partial(json_dumps, to_bytes=False)<|MERGE_RESOLUTION|>--- conflicted
+++ resolved
@@ -6,11 +6,9 @@
 from __future__ import annotations
 
 import json
-<<<<<<< HEAD
+
 import warnings
-=======
 
->>>>>>> ade23df0
 from typing import Any, Callable, overload, Literal
 
 from dataclasses import dataclass
@@ -19,13 +17,10 @@
 
 from .logging_utils import warn_once
 
-<<<<<<< HEAD
 warnings.filterwarnings(
     "once", message=".*ignored when using orjson", category=UserWarning
 )
-=======
-__all__ = ("json_dumps", "json_dumps_str")
->>>>>>> ade23df0
+
 
 
 @lru_cache(maxsize=1)
@@ -57,18 +52,12 @@
         or params.cls is not None
         or kwargs
     ):
-<<<<<<< HEAD
         warnings.warn(
             "'ensure_ascii', 'separators', 'cls' and extra kwargs are "
             "ignored when using orjson",
             UserWarning,
             stacklevel=3,
-=======
-        warn_once(
-            "json_utils:ignored_orjson_params",
-            "'ensure_ascii', 'separators', 'cls' and extra kwargs are "
-            "ignored when using orjson",
->>>>>>> ade23df0
+
         )
     option = orjson.OPT_SORT_KEYS if params.sort_keys else 0
     data = orjson.dumps(obj, option=option, default=params.default)
