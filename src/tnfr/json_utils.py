"""JSON serialization helpers.

This module lazily imports :mod:`orjson` on first use of :func:`json_dumps`.
The :func:`json_dumps_str` helper mirrors :func:`json_dumps` but always returns
``str`` output.
"""

from __future__ import annotations

import json

import warnings
import inspect

from typing import Any, Callable, overload, Literal

from dataclasses import dataclass
from functools import lru_cache, partial
from .import_utils import optional_import

<<<<<<< HEAD
warnings.filterwarnings(
    "once", message=".*ignored when using orjson", category=UserWarning
)

_ORJSON_PARAMS_MSG = (
    "'ensure_ascii', 'separators', 'cls' and extra kwargs are ignored when using orjson"
)
=======
from .logging_utils import get_logger

logger = get_logger(__name__)
_ORJSON_PARAMS_MSG = (
    "'ensure_ascii', 'separators', 'cls' and extra kwargs are ignored when using orjson"
)
_warned_orjson_params = False

_warned_call_sites: set[tuple[str, int]] = set()

>>>>>>> 2bb3966c
@lru_cache(maxsize=1)
def _load_orjson() -> Any | None:
    """Lazily import :mod:`orjson` once."""
    return optional_import("orjson")


@dataclass(slots=True)
class JsonDumpsParams:
    sort_keys: bool
    default: Callable[[Any], Any] | None
    ensure_ascii: bool
    separators: tuple[str, str]
    cls: type[json.JSONEncoder] | None
    to_bytes: bool


def _json_dumps_orjson(
    orjson: Any,
    obj: Any,
    params: JsonDumpsParams,
    **kwargs: Any,
) -> bytes | str:
    """Serialize using :mod:`orjson` and warn about unsupported parameters."""
    if (
        params.ensure_ascii is not True
        or params.separators != (",", ":")
        or params.cls is not None
        or kwargs
    ):
<<<<<<< HEAD
        warnings.warn(_ORJSON_PARAMS_MSG, UserWarning, stacklevel=3)
=======
        frame = inspect.currentframe()
        outer = frame.f_back.f_back if frame else None
        call_site = (outer.f_code.co_filename, outer.f_lineno) if outer else None
        if call_site is None or call_site not in _warned_call_sites:
            with warnings.catch_warnings():
                warnings.filterwarnings(
                    "default", message=_ORJSON_PARAMS_MSG, category=UserWarning
                )
                warnings.warn(_ORJSON_PARAMS_MSG, UserWarning, stacklevel=3)
            if call_site is not None:
                _warned_call_sites.add(call_site)
        global _warned_orjson_params
        if not _warned_orjson_params:
            logger.warning(_ORJSON_PARAMS_MSG)
            _warned_orjson_params = True
>>>>>>> 2bb3966c
    option = orjson.OPT_SORT_KEYS if params.sort_keys else 0
    data = orjson.dumps(obj, option=option, default=params.default)
    return data if params.to_bytes else data.decode("utf-8")


def _json_dumps_std(
    obj: Any,
    params: JsonDumpsParams,
    **kwargs: Any,
) -> bytes | str:
    """Serialize using the standard library :func:`json.dumps`."""
    result = json.dumps(
        obj,
        sort_keys=params.sort_keys,
        ensure_ascii=params.ensure_ascii,
        separators=params.separators,
        cls=params.cls,
        default=params.default,
        **kwargs,
    )
    return result if not params.to_bytes else result.encode("utf-8")


@overload
def json_dumps(
    obj: Any,
    *,
    sort_keys: bool = ...,
    default: Callable[[Any], Any] | None = ...,
    ensure_ascii: bool = ...,
    separators: tuple[str, str] = ...,
    cls: type[json.JSONEncoder] | None = ...,
    to_bytes: Literal[True] = ...,
    **kwargs: Any,
) -> bytes: ...


@overload
def json_dumps(
    obj: Any,
    *,
    sort_keys: bool = ...,
    default: Callable[[Any], Any] | None = ...,
    ensure_ascii: bool = ...,
    separators: tuple[str, str] = ...,
    cls: type[json.JSONEncoder] | None = ...,
    to_bytes: Literal[False],
    **kwargs: Any,
) -> str: ...


def json_dumps(
    obj: Any,
    *,
    sort_keys: bool = False,
    default: Callable[[Any], Any] | None = None,
    ensure_ascii: bool = True,
    separators: tuple[str, str] = (",", ":"),
    cls: type[json.JSONEncoder] | None = None,
    to_bytes: bool = False,
    **kwargs: Any,
) -> bytes | str:
    """Serialize ``obj`` to JSON using ``orjson`` when available.

    Returns a ``str`` by default. Pass ``to_bytes=True`` to obtain a ``bytes``
    result. When :mod:`orjson` is used, the ``ensure_ascii``, ``separators``,
    ``cls`` and any additional keyword arguments are ignored because they are
    not supported by :func:`orjson.dumps`. A warning is emitted when such
    ignored parameters are detected and, by default, is shown only once per
    process.
    """
    params = JsonDumpsParams(
        sort_keys=sort_keys,
        default=default,
        ensure_ascii=ensure_ascii,
        separators=separators,
        cls=cls,
        to_bytes=to_bytes,
    )
    orjson = _load_orjson()
    if orjson is not None:
        return _json_dumps_orjson(orjson, obj, params, **kwargs)
    return _json_dumps_std(obj, params, **kwargs)


json_dumps_str = partial(json_dumps, to_bytes=False)<|MERGE_RESOLUTION|>--- conflicted
+++ resolved
@@ -18,7 +18,6 @@
 from functools import lru_cache, partial
 from .import_utils import optional_import
 
-<<<<<<< HEAD
 warnings.filterwarnings(
     "once", message=".*ignored when using orjson", category=UserWarning
 )
@@ -26,18 +25,7 @@
 _ORJSON_PARAMS_MSG = (
     "'ensure_ascii', 'separators', 'cls' and extra kwargs are ignored when using orjson"
 )
-=======
-from .logging_utils import get_logger
 
-logger = get_logger(__name__)
-_ORJSON_PARAMS_MSG = (
-    "'ensure_ascii', 'separators', 'cls' and extra kwargs are ignored when using orjson"
-)
-_warned_orjson_params = False
-
-_warned_call_sites: set[tuple[str, int]] = set()
-
->>>>>>> 2bb3966c
 @lru_cache(maxsize=1)
 def _load_orjson() -> Any | None:
     """Lazily import :mod:`orjson` once."""
@@ -67,25 +55,9 @@
         or params.cls is not None
         or kwargs
     ):
-<<<<<<< HEAD
+
         warnings.warn(_ORJSON_PARAMS_MSG, UserWarning, stacklevel=3)
-=======
-        frame = inspect.currentframe()
-        outer = frame.f_back.f_back if frame else None
-        call_site = (outer.f_code.co_filename, outer.f_lineno) if outer else None
-        if call_site is None or call_site not in _warned_call_sites:
-            with warnings.catch_warnings():
-                warnings.filterwarnings(
-                    "default", message=_ORJSON_PARAMS_MSG, category=UserWarning
-                )
-                warnings.warn(_ORJSON_PARAMS_MSG, UserWarning, stacklevel=3)
-            if call_site is not None:
-                _warned_call_sites.add(call_site)
-        global _warned_orjson_params
-        if not _warned_orjson_params:
-            logger.warning(_ORJSON_PARAMS_MSG)
-            _warned_orjson_params = True
->>>>>>> 2bb3966c
+
     option = orjson.OPT_SORT_KEYS if params.sort_keys else 0
     data = orjson.dumps(obj, option=option, default=params.default)
     return data if params.to_bytes else data.decode("utf-8")
