--- conflicted
+++ resolved
@@ -5,11 +5,9 @@
 from collections.abc import Collection, Iterable, Mapping, Sequence
 from itertools import islice
 from typing import Any, TypeVar, cast
-<<<<<<< HEAD
+
 from .logging_utils import get_logger, warn_once
-=======
-from .logging_utils import get_logger, warn_once as log_warn_once
->>>>>>> 0dd35539
+
 
 from .helpers.numeric import kahan_sum
 
@@ -21,7 +19,7 @@
 
 NEGATIVE_WEIGHTS_MSG = "Negative weights detected: %s"
 
-<<<<<<< HEAD
+
 _WARNED_NEGATIVE_KEYS_LIMIT = 1024
 _log_negative_keys_once = warn_once(
     logger, NEGATIVE_WEIGHTS_MSG, maxsize=_WARNED_NEGATIVE_KEYS_LIMIT
@@ -31,8 +29,7 @@
 def clear_warned_negative_keys() -> None:
     """Clear the cache of warned negative weight keys."""
     _log_negative_keys_once.clear()
-=======
->>>>>>> 0dd35539
+
 
 
 __all__ = (
