--- conflicted
+++ resolved
@@ -13,11 +13,7 @@
     get_aliases,
 )
 from ..gamma import _get_gamma_spec, eval_gamma
-<<<<<<< HEAD
-from ..alias import get_attr, get_attr_str, set_attr, set_attr_str
-=======
 from ..alias import collect_attr, get_attr, get_attr_str, set_attr, set_attr_str
->>>>>>> 400c16f9
 from ..utils import get_numpy
 
 ALIAS_VF = get_aliases("VF")
