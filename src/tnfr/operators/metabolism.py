"""Vibrational metabolism functions for THOL (Self-organization) operator.

Implements canonical pattern digestion: capturing external network signals
and transforming them into internal structural reorganization (ΔNFR and sub-EPIs).

TNFR Canonical Principle
-------------------------
From "El pulso que nos atraviesa" (TNFR Manual, §2.2.10):

    "THOL es el glifo de la autoorganización activa. No necesita intervención
    externa, ni programación, ni control — su función es reorganizar la forma
    desde dentro, en respuesta a la coherencia vibracional del campo."

    "THOL no es una propiedad, es una dinámica. No es un atributo de lo vivo,
    es lo que hace que algo esté vivo. La autoorganización no es espontaneidad
    aleatoria, es resonancia estructurada desde el interior del nodo."

This module operationalizes vibrational metabolism:
1. **Capture**: Sample network environment (EPI gradient, phase variance, coupling)
2. **Metabolize**: Transform external patterns into internal structure (sub-EPIs)
3. **Integrate**: Sub-EPIs reflect both internal acceleration AND network context

Metabolic Formula
-----------------
sub-EPI = base_internal + network_contribution + complexity_bonus

Where:
- base_internal: parent_epi * scaling_factor (internal bifurcation)
- network_contribution: epi_gradient * weight (external pressure)
- complexity_bonus: phase_variance * weight (field complexity)
"""

from __future__ import annotations

import math
from typing import TYPE_CHECKING, Any

if TYPE_CHECKING:
    from ..types import NodeId, TNFRGraph

from ..alias import get_attr
from ..constants.aliases import ALIAS_EPI, ALIAS_THETA
from ..utils import get_numpy

__all__ = [
    "capture_network_signals",
    "metabolize_signals_into_subepi",
    "propagate_subepi_to_network",
    "compute_cascade_depth",
    "compute_propagation_radius",
    "compute_subepi_collective_coherence",
    "compute_metabolic_activity_index",
]


def capture_network_signals(G: TNFRGraph, node: NodeId) -> dict[str, Any] | None:
    """Capture external vibrational patterns from coupled neighbors.

    This function implements the "perception" phase of THOL's vibrational metabolism.
    It samples the network environment around the target node, computing structural
    gradients, phase variance, and coupling strength.

    Parameters
    ----------
    G : TNFRGraph
        Graph containing the node and its network context
    node : NodeId
        Node performing metabolic capture

    Returns
    -------
    dict | None
        Network signal structure containing:
        - epi_gradient: Difference between mean neighbor EPI and node EPI
        - phase_variance: Variance of neighbor phases (instability indicator)
        - neighbor_count: Number of coupled neighbors
        - coupling_strength_mean: Average phase alignment with neighbors
        - mean_neighbor_epi: Mean EPI value of neighbors
        Returns None if node has no neighbors (isolated metabolism).

    Notes
    -----
    TNFR Principle: THOL doesn't operate in vacuum—it metabolizes the network's
    vibrational field. EPI gradient represents "structural pressure" from environment.
    Phase variance indicates "complexity" of external patterns to digest.

    Examples
    --------
    >>> # Node with coherent neighbors (low variance)
    >>> signals = capture_network_signals(G, node)
    >>> signals["phase_variance"]  # Low = stable field
    0.02

    >>> # Node in dissonant field (high variance)
    >>> signals = capture_network_signals(G_dissonant, node)
    >>> signals["phase_variance"]  # High = complex field
    0.45
    """
    np = get_numpy()
    from ..metrics.phase_compatibility import compute_phase_coupling_strength

    neighbors = list(G.neighbors(node))
    if not neighbors:
        return None

    node_epi = float(get_attr(G.nodes[node], ALIAS_EPI, 0.0))
    node_theta = float(get_attr(G.nodes[node], ALIAS_THETA, 0.0))

    # Aggregate neighbor states
    neighbor_epis = []
    neighbor_thetas = []
    coupling_strengths = []

    for n in neighbors:
        n_epi = float(get_attr(G.nodes[n], ALIAS_EPI, 0.0))
        n_theta = float(get_attr(G.nodes[n], ALIAS_THETA, 0.0))

        neighbor_epis.append(n_epi)
        neighbor_thetas.append(n_theta)

        # Coupling strength using canonical phase compatibility formula
        # (unified across UM, RA, THOL operators - see phase_compatibility module)
        coupling_strength = compute_phase_coupling_strength(node_theta, n_theta)
        coupling_strengths.append(coupling_strength)

    # Compute structural gradients
    mean_neighbor_epi = float(np.mean(neighbor_epis))
    epi_gradient = mean_neighbor_epi - node_epi

    # Phase variance (complexity/dissonance indicator)
    phase_variance = float(np.var(neighbor_thetas))

    # Mean coupling strength
    coupling_strength_mean = float(np.mean(coupling_strengths))

    return {
        "epi_gradient": epi_gradient,
        "phase_variance": phase_variance,
        "neighbor_count": len(neighbors),
        "coupling_strength_mean": coupling_strength_mean,
        "mean_neighbor_epi": mean_neighbor_epi,
    }


def metabolize_signals_into_subepi(
    parent_epi: float,
    signals: dict[str, Any] | None,
    d2_epi: float,
    scaling_factor: float = 0.25,
    gradient_weight: float = 0.15,
    complexity_weight: float = 0.10,
) -> float:
    """Transform external signals into sub-EPI structure through metabolism.

    This function implements the "digestion" phase of THOL's vibrational metabolism.
    It combines internal acceleration (d²EPI/dt²) with external network pressure
    to compute the magnitude of emergent sub-EPI.

    Parameters
    ----------
    parent_epi : float
        Current EPI magnitude of parent node
    signals : dict | None
        Network signals captured from environment (from capture_network_signals).
        If None, falls back to internal bifurcation only.
    d2_epi : float
        Internal structural acceleration (∂²EPI/∂t²)
    scaling_factor : float, default 0.25
        Canonical THOL sub-EPI scaling (0.25 = 25% of parent)
    gradient_weight : float, default 0.15
        Weight for external EPI gradient contribution
    complexity_weight : float, default 0.10
        Weight for phase variance complexity bonus

    Returns
    -------
    float
        Metabolized sub-EPI magnitude, bounded to [0, 1.0]

    Notes
    -----
    TNFR Metabolic Formula:

    sub-EPI = base_internal + network_contribution + complexity_bonus

    Where:
    - base_internal: parent_epi * scaling_factor (internal bifurcation)
    - network_contribution: epi_gradient * weight (external pressure)
    - complexity_bonus: phase_variance * weight (field complexity)

    This reflects canonical principle: "THOL reorganizes external experience
    into internal structure without external instruction" (Manual TNFR, p. 112).

    Examples
    --------
    >>> # Internal bifurcation only (isolated node)
    >>> metabolize_signals_into_subepi(0.60, None, d2_epi=0.15)
    0.15

    >>> # Metabolizing network pressure
    >>> signals = {"epi_gradient": 0.20, "phase_variance": 0.10, ...}
    >>> metabolize_signals_into_subepi(0.60, signals, d2_epi=0.15)
    0.21  # Enhanced by network context
    """
    np = get_numpy()

    # Base: Internal bifurcation (existing behavior)
    base_sub_epi = parent_epi * scaling_factor

    # If isolated, return internal bifurcation only
    if signals is None:
        return float(np.clip(base_sub_epi, 0.0, 1.0))

    # Network contribution: EPI gradient pressure
    network_contribution = signals["epi_gradient"] * gradient_weight

    # Complexity bonus: Phase variance indicates rich field to metabolize
    complexity_bonus = signals["phase_variance"] * complexity_weight

    # Combine internal + external
    metabolized_epi = base_sub_epi + network_contribution + complexity_bonus

    # Structural bounds [0, 1]
    return float(np.clip(metabolized_epi, 0.0, 1.0))


def propagate_subepi_to_network(
    G: TNFRGraph,
    parent_node: NodeId,
    sub_epi_record: dict[str, Any],
) -> list[tuple[NodeId, float]]:
    """Propagate emergent sub-EPI to coupled neighbors through resonance.

    Implements canonical THOL network dynamics: bifurcation creates structures
    that propagate through coupled nodes, triggering potential cascades.

    Parameters
    ----------
    G : TNFRGraph
        Graph containing the network
    parent_node : NodeId
        Node where sub-EPI originated (bifurcation source)
    sub_epi_record : dict
        Sub-EPI record from bifurcation, containing:
        - "epi": sub-EPI magnitude
        - "vf": inherited structural frequency
        - "timestamp": creation time

    Returns
    -------
    list of (NodeId, float)
        List of (neighbor_id, injected_epi) tuples showing propagation results.
        Empty list if no propagation occurred.

    Notes
    -----
    TNFR Principle: "Sub-EPIs propagate to coupled neighbors, triggering their
    own bifurcations when ∂²EPI/∂t² > τ" (canonical THOL dynamics).

    **AGENTS.md Invariant #5**: No coupling is valid without explicit phase
    verification. This function enforces phase compatibility before propagation:
    - Computes coupling_strength = 1.0 - (|Δθ| / π) using angle_diff()
    - Rejects neighbors with coupling_strength < threshold (antiphase blocked)
    - Ensures resonance physics: only phase-aligned nodes receive sub-EPIs

    Propagation mechanism:
    1. Select neighbors with sufficient coupling (phase alignment)
    2. Compute attenuation based on coupling strength
    3. Inject attenuated sub-EPI influence into neighbor's EPI
    4. Record propagation in graph telemetry

    Attenuation prevents unbounded growth while enabling cascades.

    Examples
    --------
    >>> # Create coupled network
    >>> G = nx.Graph()
    >>> G.add_node(0, epi=0.50, vf=1.0, theta=0.1)
    >>> G.add_node(1, epi=0.40, vf=1.0, theta=0.12)  # Phase-aligned
    >>> G.add_edge(0, 1)
    >>> sub_epi = {"epi": 0.15, "vf": 1.1, "timestamp": 10}
    >>> propagations = propagate_subepi_to_network(G, node=0, sub_epi_record=sub_epi)
    >>> len(propagations)  # Number of neighbors reached
    1
    >>> propagations[0]  # (neighbor_id, injected_epi)
    (1, 0.105)  # 70% attenuation
    """
    from ..alias import set_attr
    from ..metrics.phase_compatibility import compute_phase_coupling_strength

    neighbors = list(G.neighbors(parent_node))
    if not neighbors:
        return []

    # Configuration
    min_coupling_strength = float(G.graph.get("THOL_MIN_COUPLING_FOR_PROPAGATION", 0.5))
    attenuation_factor = float(G.graph.get("THOL_PROPAGATION_ATTENUATION", 0.7))

    parent_theta = float(get_attr(G.nodes[parent_node], ALIAS_THETA, 0.0))
    sub_epi_magnitude = sub_epi_record["epi"]

    propagations = []

    for neighbor in neighbors:
        neighbor_theta = float(get_attr(G.nodes[neighbor], ALIAS_THETA, 0.0))

<<<<<<< HEAD
        # INVARIANT #5: Phase verification before coupling
        # Compute coupling strength based on phase alignment
        # coupling_strength ∈ [0, 1]: 1 = in-phase, 0 = antiphase
        phase_diff = abs(angle_diff(neighbor_theta, parent_theta))
        coupling_strength = 1.0 - (phase_diff / math.pi)
=======
        # Compute coupling strength using canonical phase compatibility formula
        # (unified across UM, RA, THOL operators - see phase_compatibility module)
        coupling_strength = compute_phase_coupling_strength(parent_theta, neighbor_theta)
>>>>>>> 48cb4e7f

        # Propagate only if sufficiently coupled (phase-aligned)
        # Antiphase neighbors (Δθ ≈ π) have coupling_strength ≈ 0, blocked by threshold
        if coupling_strength >= min_coupling_strength:
            # Attenuate sub-EPI based on distance and coupling
            attenuated_epi = sub_epi_magnitude * attenuation_factor * coupling_strength

            # Inject into neighbor's EPI
            neighbor_epi = float(get_attr(G.nodes[neighbor], ALIAS_EPI, 0.0))
            new_neighbor_epi = neighbor_epi + attenuated_epi

            # Boundary check
            from ..dynamics.structural_clip import structural_clip

            epi_max = float(G.graph.get("EPI_MAX", 1.0))
            new_neighbor_epi = structural_clip(new_neighbor_epi, lo=0.0, hi=epi_max)

            set_attr(G.nodes[neighbor], ALIAS_EPI, new_neighbor_epi)

            propagations.append((neighbor, attenuated_epi))

            # Update neighbor's EPI history for potential subsequent bifurcation
            history = G.nodes[neighbor].get("epi_history", [])
            history.append(new_neighbor_epi)
            G.nodes[neighbor]["epi_history"] = history[-10:]  # Keep last 10

    return propagations


def compute_cascade_depth(G: TNFRGraph, node: NodeId) -> int:
    """Compute maximum hierarchical depth of bifurcation cascade.

    Recursively measures how many levels of nested sub-EPIs exist,
    where each sub-EPI can itself bifurcate into deeper levels.

    With architectural refactor: sub-EPIs are now independent NFR nodes,
    enabling true recursive depth computation.

    Parameters
    ----------
    G : TNFRGraph
        Graph containing bifurcation history
    node : NodeId
        Root node of cascade analysis

    Returns
    -------
    int
        Maximum cascade depth (0 if no bifurcation occurred)

    Examples
    --------
    >>> # Single-level bifurcation
    >>> compute_cascade_depth(G, node)
    1

    >>> # Multi-level cascade (sub-EPIs bifurcated further)
    >>> compute_cascade_depth(G_complex, node)
    3

    Notes
    -----
    TNFR Principle: Cascade depth measures the hierarchical complexity
    of emergent self-organization. Depth = 1 indicates direct bifurcation;
    depth > 1 indicates recursive, multi-scale emergence.

    ARCHITECTURAL: Now supports true recursive bifurcation with independent
    sub-nodes. If a node has no independent sub-nodes, falls back to
    metadata-based depth for backward compatibility.
    """
    # Primary path: Check for independent sub-nodes (new architecture)
    sub_nodes = G.nodes[node].get("sub_nodes", [])
    if sub_nodes:
        # Recursive computation with actual nodes
        max_depth = 0
        for sub_node_id in sub_nodes:
            if sub_node_id in G.nodes:
                # Recurse into child's depth
                child_depth = compute_cascade_depth(G, sub_node_id)
                max_depth = max(max_depth, 1 + child_depth)
            else:
                # Child node exists in list but not in graph (shouldn't happen)
                max_depth = max(max_depth, 1)
        return max_depth

    # Fallback path: Legacy metadata-based depth
    sub_epis = G.nodes[node].get("sub_epis", [])
    if not sub_epis:
        return 0

    max_depth = 1
    for sub in sub_epis:
        # Check if sub-EPI has node_id (new architecture with metadata)
        if "node_id" in sub and sub["node_id"] in G.nodes:
            # Recurse into independent node
            child_depth = compute_cascade_depth(G, sub["node_id"])
            max_depth = max(max_depth, 1 + child_depth)
        else:
            # Legacy metadata-only mode
            nested_depth = sub.get("cascade_depth", 0)
            max_depth = max(max_depth, 1 + nested_depth)

    return max_depth


def compute_propagation_radius(G: TNFRGraph) -> int:
    """Count total unique nodes affected by THOL cascades.

    Parameters
    ----------
    G : TNFRGraph
        Graph with THOL propagation history

    Returns
    -------
    int
        Number of nodes reached by at least one propagation event

    Notes
    -----
    TNFR Principle: Propagation radius measures the spatial extent
    of cascade effects across the network. High radius indicates
    network-wide self-organization.

    Examples
    --------
    >>> # Local cascade (few nodes)
    >>> compute_propagation_radius(G_local)
    3

    >>> # Network-wide cascade
    >>> compute_propagation_radius(G_wide)
    15
    """
    propagations = G.graph.get("thol_propagations", [])
    affected_nodes = set()

    for prop in propagations:
        affected_nodes.add(prop["source_node"])
        for target, _ in prop["propagations"]:
            affected_nodes.add(target)

    return len(affected_nodes)


def compute_subepi_collective_coherence(G: TNFRGraph, node: NodeId) -> float:
    """Calculate coherence of sub-EPI ensemble.

    Measures how structurally aligned the emergent sub-EPIs are.
    Low variance = high coherence = stable emergence.

    Parameters
    ----------
    G : TNFRGraph
        Graph containing the node
    node : NodeId
        Node with sub-EPIs to analyze

    Returns
    -------
    float
        Coherence metric [0, 1] where 1 = perfect alignment

    Notes
    -----
    Uses variance-based coherence:
    C_sub = 1 / (1 + var(sub_epi_magnitudes))

    TNFR Principle: Coherent bifurcation produces sub-EPIs with similar
    structural magnitudes, indicating controlled emergence vs chaotic
    fragmentation.

    Examples
    --------
    >>> # Coherent bifurcation (similar sub-EPIs)
    >>> compute_subepi_collective_coherence(G, node)
    0.85

    >>> # Chaotic fragmentation (varied sub-EPIs)
    >>> compute_subepi_collective_coherence(G_chaotic, node)
    0.23
    """
    np = get_numpy()

    sub_epis = G.nodes[node].get("sub_epis", [])
    if len(sub_epis) < 2:
        return 0.0  # Need ≥2 sub-EPIs to measure coherence

    epi_values = [sub["epi"] for sub in sub_epis]
    variance = float(np.var(epi_values))

    # Coherence: inverse relationship with variance
    coherence = 1.0 / (1.0 + variance)
    return coherence


def compute_metabolic_activity_index(G: TNFRGraph, node: NodeId) -> float:
    """Measure proportion of sub-EPIs generated through network metabolism.

    Parameters
    ----------
    G : TNFRGraph
        Graph containing the node
    node : NodeId
        Node to analyze

    Returns
    -------
    float
        Ratio [0, 1] of metabolized sub-EPIs to total sub-EPIs
        1.0 = all sub-EPIs included network context
        0.0 = all sub-EPIs were purely internal bifurcations

    Notes
    -----
    TNFR Principle: Metabolic activity measures how much network context
    influenced bifurcation. High index indicates external pressure drove
    emergence; low index indicates internal acceleration dominated.

    Examples
    --------
    >>> # Network-driven bifurcation
    >>> compute_metabolic_activity_index(G_coupled, node)
    0.90

    >>> # Internal-only bifurcation
    >>> compute_metabolic_activity_index(G_isolated, node)
    0.0
    """
    sub_epis = G.nodes[node].get("sub_epis", [])
    if not sub_epis:
        return 0.0

    metabolized_count = sum(1 for sub in sub_epis if sub.get("metabolized", False))
    return metabolized_count / len(sub_epis)<|MERGE_RESOLUTION|>--- conflicted
+++ resolved
@@ -304,17 +304,11 @@
     for neighbor in neighbors:
         neighbor_theta = float(get_attr(G.nodes[neighbor], ALIAS_THETA, 0.0))
 
-<<<<<<< HEAD
         # INVARIANT #5: Phase verification before coupling
         # Compute coupling strength based on phase alignment
         # coupling_strength ∈ [0, 1]: 1 = in-phase, 0 = antiphase
         phase_diff = abs(angle_diff(neighbor_theta, parent_theta))
         coupling_strength = 1.0 - (phase_diff / math.pi)
-=======
-        # Compute coupling strength using canonical phase compatibility formula
-        # (unified across UM, RA, THOL operators - see phase_compatibility module)
-        coupling_strength = compute_phase_coupling_strength(parent_theta, neighbor_theta)
->>>>>>> 48cb4e7f
 
         # Propagate only if sufficiently coupled (phase-aligned)
         # Antiphase neighbors (Δθ ≈ π) have coupling_strength ≈ 0, blocked by threshold
