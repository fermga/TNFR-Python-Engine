"""Logging utilities for TNFR.

Provides a helper to obtain module-specific loggers with a
consistent configuration across the project.
"""

from __future__ import annotations

import logging
<<<<<<< HEAD
import threading
from functools import lru_cache
from typing import Any, Hashable, Mapping
=======
>>>>>>> 0dd35539

__all__ = ("get_logger", "warn_once")

<<<<<<< HEAD
__all__ = ("get_logger", "warn_once")


def _configure_root() -> None:
    """Configure the root logger if it has no handlers."""

    global _LOGGING_CONFIGURED

    root = logging.getLogger()
    if root.handlers:
        _LOGGING_CONFIGURED = True
        return
=======
>>>>>>> 0dd35539

root = logging.getLogger()
if not root.handlers:
    kwargs = {"format": "%(asctime)s - %(name)s - %(levelname)s - %(message)s"}
    if root.level == logging.NOTSET:
        kwargs["level"] = logging.INFO
    logging.basicConfig(**kwargs)


def get_logger(name: str) -> logging.Logger:
    """Return a module-specific logger."""

    return logging.getLogger(name)


<<<<<<< HEAD
def warn_once(
    logger: logging.Logger,
    msg: str,
    *,
    maxsize: int = 1024,
) -> callable:
    """Return a function that logs ``msg`` once per key.

    The returned callable accepts a mapping of keys to values. Keys are
    tracked using an LRU cache limited to ``maxsize`` entries. When
    called, new keys trigger a warning with their associated values while
    repeated keys are ignored. The callable exposes ``clear()`` to reset
    the tracked keys, useful for tests.
    """

    @lru_cache(maxsize=maxsize)
    def _seen(key: Hashable) -> None:  # pragma: no cover - simple cache
        return None

    def _log(mapping: Mapping[Hashable, Any]) -> None:
        new: dict[Hashable, Any] = {}
        for k, v in mapping.items():
            info = _seen.cache_info()
            _seen(k)
            if _seen.cache_info().misses > info.misses:
                new[k] = v
        if new:
            logger.warning(msg, new)

    _log.clear = _seen.cache_clear  # type: ignore[attr-defined]
    return _log
=======
def warn_once(key: str, message: str) -> None:
    """Log ``message`` once for ``key`` using a global set with lock."""

    with _WARN_ONCE_LOCK:
        if key in _WARNED_KEYS:
            return
        _WARNED_KEYS.add(key)
    logging.getLogger().warning(message)
>>>>>>> 0dd35539
<|MERGE_RESOLUTION|>--- conflicted
+++ resolved
@@ -7,16 +7,15 @@
 from __future__ import annotations
 
 import logging
-<<<<<<< HEAD
+
 import threading
 from functools import lru_cache
 from typing import Any, Hashable, Mapping
-=======
->>>>>>> 0dd35539
+
 
 __all__ = ("get_logger", "warn_once")
 
-<<<<<<< HEAD
+
 __all__ = ("get_logger", "warn_once")
 
 
@@ -29,8 +28,7 @@
     if root.handlers:
         _LOGGING_CONFIGURED = True
         return
-=======
->>>>>>> 0dd35539
+
 
 root = logging.getLogger()
 if not root.handlers:
@@ -46,7 +44,7 @@
     return logging.getLogger(name)
 
 
-<<<<<<< HEAD
+
 def warn_once(
     logger: logging.Logger,
     msg: str,
@@ -78,13 +76,3 @@
 
     _log.clear = _seen.cache_clear  # type: ignore[attr-defined]
     return _log
-=======
-def warn_once(key: str, message: str) -> None:
-    """Log ``message`` once for ``key`` using a global set with lock."""
-
-    with _WARN_ONCE_LOCK:
-        if key in _WARNED_KEYS:
-            return
-        _WARNED_KEYS.add(key)
-    logging.getLogger().warning(message)
->>>>>>> 0dd35539
