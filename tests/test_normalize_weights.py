"""Tests for normalize_weights helper."""

import math
import pytest
from tnfr.collections_utils import normalize_weights
import tnfr.logging_utils as logging_utils


def test_normalize_weights_warns_on_negative_value(caplog):
<<<<<<< HEAD
    cu.clear_warned_negative_keys()
=======
    logging_utils._WARNED_KEYS.clear()
>>>>>>> 0dd35539
    weights = {"a": -1.0, "b": 2.0}
    with caplog.at_level("WARNING"):
        norm = normalize_weights(weights, ("a", "b"))
    assert any("Negative weights" in m for m in caplog.messages)
    assert norm["a"] == 0.0
    assert math.isclose(norm["b"], 1.0)


def test_normalize_weights_raises_on_negative_value():
    weights = {"a": -1.0, "b": 2.0}
    with pytest.raises(ValueError):
        normalize_weights(weights, ("a", "b"), error_on_negative=True)


def test_normalize_weights_warns_on_negative_default(caplog):
<<<<<<< HEAD
    cu.clear_warned_negative_keys()
=======
    logging_utils._WARNED_KEYS.clear()
>>>>>>> 0dd35539
    with caplog.at_level("WARNING"):
        normalize_weights({}, ("a", "b"), default=-0.5)
    assert any("Negative weights" in m for m in caplog.messages)


def test_normalize_weights_raises_on_negative_default():
    with pytest.raises(ValueError):
        normalize_weights({}, ("a", "b"), default=-0.5, error_on_negative=True)


def test_normalize_weights_warns_on_non_numeric_value(caplog):
    weights = {"a": "not-a-number", "b": 2.0}
    with caplog.at_level("WARNING"):
        norm = normalize_weights(weights, ("a", "b"), default=1.0)
    assert any("Could not convert" in m for m in caplog.messages)
    assert math.isclose(math.fsum(norm.values()), 1.0)
    assert norm == pytest.approx({"a": 1 / 3, "b": 2 / 3})


def test_normalize_weights_warn_once(caplog):
<<<<<<< HEAD
    cu.clear_warned_negative_keys()
=======
    logging_utils._WARNED_KEYS.clear()
>>>>>>> 0dd35539
    weights = {"x": -1.0}
    with caplog.at_level("WARNING"):
        normalize_weights(weights, ("x",))
    assert any("Negative weights" in m for m in caplog.messages)
    caplog.clear()
    with caplog.at_level("WARNING"):
        normalize_weights(weights, ("x",))
    assert not any("Negative weights" in m for m in caplog.messages)


def test_normalize_weights_raises_on_non_numeric_value():
    weights = {"a": "not-a-number", "b": 2.0}
    with pytest.raises(ValueError):
        normalize_weights(weights, ("a", "b"), error_on_negative=True)


def test_normalize_weights_high_precision():
    weights = {str(i): 0.1 for i in range(10)}
    norm = normalize_weights(weights, weights.keys())
    assert all(v == 0.1 for v in norm.values())
    assert math.isclose(math.fsum(norm.values()), 1.0)


def test_normalize_weights_deduplicates_keys():
<<<<<<< HEAD
    cu.clear_warned_negative_keys()
=======
    logging_utils._WARNED_KEYS.clear()
>>>>>>> 0dd35539
    weights = {"a": -1.0, "b": -1.0}
    dup_keys = ["a", "b", "a"]
    unique_keys = ["a", "b"]
    norm_dup = normalize_weights(weights, dup_keys)
    norm_unique = normalize_weights(weights, unique_keys)
    expected = {"a": 0.5, "b": 0.5}
    assert norm_dup == norm_unique
    assert norm_dup == pytest.approx(expected)<|MERGE_RESOLUTION|>--- conflicted
+++ resolved
@@ -7,11 +7,9 @@
 
 
 def test_normalize_weights_warns_on_negative_value(caplog):
-<<<<<<< HEAD
+
     cu.clear_warned_negative_keys()
-=======
-    logging_utils._WARNED_KEYS.clear()
->>>>>>> 0dd35539
+
     weights = {"a": -1.0, "b": 2.0}
     with caplog.at_level("WARNING"):
         norm = normalize_weights(weights, ("a", "b"))
@@ -27,11 +25,9 @@
 
 
 def test_normalize_weights_warns_on_negative_default(caplog):
-<<<<<<< HEAD
+
     cu.clear_warned_negative_keys()
-=======
-    logging_utils._WARNED_KEYS.clear()
->>>>>>> 0dd35539
+
     with caplog.at_level("WARNING"):
         normalize_weights({}, ("a", "b"), default=-0.5)
     assert any("Negative weights" in m for m in caplog.messages)
@@ -52,11 +48,9 @@
 
 
 def test_normalize_weights_warn_once(caplog):
-<<<<<<< HEAD
+
     cu.clear_warned_negative_keys()
-=======
-    logging_utils._WARNED_KEYS.clear()
->>>>>>> 0dd35539
+
     weights = {"x": -1.0}
     with caplog.at_level("WARNING"):
         normalize_weights(weights, ("x",))
@@ -81,11 +75,9 @@
 
 
 def test_normalize_weights_deduplicates_keys():
-<<<<<<< HEAD
+
     cu.clear_warned_negative_keys()
-=======
-    logging_utils._WARNED_KEYS.clear()
->>>>>>> 0dd35539
+
     weights = {"a": -1.0, "b": -1.0}
     dup_keys = ["a", "b", "a"]
     unique_keys = ["a", "b"]
