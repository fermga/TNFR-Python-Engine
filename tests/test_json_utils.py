import logging

import tnfr.json_utils as json_utils
import tnfr.logging_utils as logging_utils


class FakeOrjson:
    OPT_SORT_KEYS = 1

    @staticmethod
    def dumps(obj, option=0, default=None):
        return b"{}"


def test_lazy_orjson_import(monkeypatch):
    calls = {"n": 0}

    def fake_optional_import(name):
        calls["n"] += 1
        return FakeOrjson()

    monkeypatch.setattr(json_utils, "optional_import", fake_optional_import)
    json_utils._load_orjson.cache_clear()
<<<<<<< HEAD
=======
    logging_utils._WARNED_KEYS.clear()
>>>>>>> ade23df0

    assert calls["n"] == 0
    json_utils.json_dumps({})
    assert calls["n"] == 1
    json_utils.json_dumps({})
    assert calls["n"] == 1


def test_warns_once(monkeypatch, caplog):
    monkeypatch.setattr(json_utils, "optional_import", lambda name: FakeOrjson())
    json_utils._load_orjson.cache_clear()
<<<<<<< HEAD
    with warnings.catch_warnings(record=True) as w:
        warnings.filterwarnings("once", message=".*ignored when using orjson")
=======
    logging_utils._WARNED_KEYS.clear()

    with caplog.at_level(logging.WARNING):
>>>>>>> ade23df0
        json_utils.json_dumps({}, ensure_ascii=False)
        json_utils.json_dumps({}, ensure_ascii=False)

    assert len(w) == 1


def test_json_dumps_str_matches_json_dumps():
    data = {"a": 1, "b": [1, 2, 3]}
    assert json_utils.json_dumps_str(data) == json_utils.json_dumps(data, to_bytes=False)
<|MERGE_RESOLUTION|>--- conflicted
+++ resolved
@@ -21,10 +21,6 @@
 
     monkeypatch.setattr(json_utils, "optional_import", fake_optional_import)
     json_utils._load_orjson.cache_clear()
-<<<<<<< HEAD
-=======
-    logging_utils._WARNED_KEYS.clear()
->>>>>>> ade23df0
 
     assert calls["n"] == 0
     json_utils.json_dumps({})
@@ -36,14 +32,10 @@
 def test_warns_once(monkeypatch, caplog):
     monkeypatch.setattr(json_utils, "optional_import", lambda name: FakeOrjson())
     json_utils._load_orjson.cache_clear()
-<<<<<<< HEAD
+
     with warnings.catch_warnings(record=True) as w:
         warnings.filterwarnings("once", message=".*ignored when using orjson")
-=======
-    logging_utils._WARNED_KEYS.clear()
 
-    with caplog.at_level(logging.WARNING):
->>>>>>> ade23df0
         json_utils.json_dumps({}, ensure_ascii=False)
         json_utils.json_dumps({}, ensure_ascii=False)
 
